--- conflicted
+++ resolved
@@ -58,13 +58,10 @@
     ],
     include_package_data=True,
     install_requires=[
-<<<<<<< HEAD
-        "django-cms>=3.0",
-        "djangorestframework>=3.5.0",
-        "django-appconf>=1.0.1",
-=======
+        'django-cms>=3.0',
+        'djangorestframework>=3.5.0',
+        'django-appconf>=1.0.1',
         'requests>=2'
->>>>>>> b1e5b2a3
     ],
     license="MIT",
     zip_safe=False,
